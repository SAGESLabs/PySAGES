--- conflicted
+++ resolved
@@ -145,9 +145,6 @@
     sampler = Sampler(method_bundle, sync_and_bias, callback)
 
     context.integrator.cpp_integrator.setHalfStepHook(sampler)
-<<<<<<< HEAD
-    return sampler
-=======
     #
     CONTEXTS_SAMPLERS[context] = sampler
     #
@@ -163,5 +160,4 @@
         context.integrator.cpp_integrator.removeHalfStepHook()
         del CONTEXTS_SAMPLERS[context]
     else:
-        warn("This context has no sampler bound to it.")
->>>>>>> 49b900cc
+        warn("This context has no sampler bound to it.")